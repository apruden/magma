--- conflicted
+++ resolved
@@ -4,11 +4,8 @@
 import java.math.MathContext;
 import java.math.RoundingMode;
 import java.util.SortedSet;
-<<<<<<< HEAD
-=======
 
 import javax.annotation.Nullable;
->>>>>>> 407e50ec
 
 import com.google.common.collect.ImmutableSortedSet;
 import com.google.common.collect.Sets;
@@ -54,23 +51,6 @@
         .round(new MathContext(6, RoundingMode.CEILING));
 
     // (max - min) / intervals
-<<<<<<< HEAD
-    BigDecimal localIntervalSize = this.max.subtract(this.min).divide(BigDecimal.valueOf(intervals), CTX);
-    localIntervalSize = maybeRoundToInteger(localIntervalSize, roundToIntegers, RoundingMode.HALF_UP);
-
-    // When rounding to integer, we may have rounded the interval size to 0: change it to 1, the smallest interval size
-    if(roundToIntegers && localIntervalSize.compareTo(BigDecimal.ZERO) == 0) {
-      localIntervalSize = BigDecimal.ONE;
-    }
-
-    // Can't seem to find a case that will actually throw the exception. We'll leave the condition anyway since the rest
-    // of the code expects non-zero localIntervalSize value.
-    if(localIntervalSize.compareTo(BigDecimal.valueOf(Double.MIN_VALUE)) == 0) {
-      throw new ArithmeticException("computed interval size was 0");
-    }
-
-    intervalSize = localIntervalSize;
-=======
     BigDecimal is = this.max.subtract(this.min).divide(BigDecimal.valueOf(intervals), CTX);
     is = maybeRoundToInteger(is, roundToIntegers, RoundingMode.HALF_UP);
 
@@ -86,7 +66,6 @@
     }
 
     intervalSize = is;
->>>>>>> 407e50ec
 
     BigDecimal lower = this.min;
     while(lower.compareTo(this.max) <= 0) {
