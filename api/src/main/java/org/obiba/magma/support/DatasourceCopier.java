--- conflicted
+++ resolved
@@ -23,11 +23,7 @@
 import org.slf4j.Logger;
 import org.slf4j.LoggerFactory;
 
-<<<<<<< HEAD
-import com.google.common.base.Function;
-=======
 import com.google.common.collect.ImmutableList;
->>>>>>> e6ee0e6a
 
 public class DatasourceCopier {
 
@@ -81,20 +77,6 @@
       return this;
     }
 
-<<<<<<< HEAD
-    public Builder withVariableEntityCopyEventListener(VariableEntityAuditLogManager auditLogManager, Datasource destination, Function<VariableEntity, VariableEntity> entityMapper) {
-      if(auditLogManager == null) throw new IllegalArgumentException("auditLogManager cannot be null");
-      if(destination == null) throw new IllegalArgumentException("auditLogManager cannot be null");
-      copier.listeners.add(new VariableEntityCopyEventListener(auditLogManager, destination, entityMapper));
-      return this;
-    }
-
-    public Builder withVariableEntityCopyEventListener(VariableEntityAuditLogManager auditLogManager, Datasource destination) {
-      return withVariableEntityCopyEventListener(auditLogManager, destination, null);
-    }
-
-=======
->>>>>>> e6ee0e6a
     public Builder withVariableTransformer(VariableTransformer transformer) {
       copier.variableTransformer = transformer;
       return this;
@@ -392,45 +374,6 @@
 
   }
 
-<<<<<<< HEAD
-  private static class VariableEntityCopyEventListener implements DatasourceCopyValueSetEventListener {
-
-    private VariableEntityAuditLogManager auditLogManager;
-
-    private Datasource destination;
-
-    private Function<VariableEntity, VariableEntity> entityMapper;
-
-    public VariableEntityCopyEventListener(VariableEntityAuditLogManager auditLogManager, Datasource destination, Function<VariableEntity, VariableEntity> entityMapper) {
-      if(auditLogManager == null) throw new IllegalArgumentException("auditLogManager cannot be null");
-      if(destination == null) throw new IllegalArgumentException("destination cannot be null");
-      this.auditLogManager = auditLogManager;
-      this.destination = destination;
-      this.entityMapper = entityMapper;
-    }
-
-    @Override
-    public void onValueSetCopied(ValueTable source, ValueSet valueSet, String... tables) {
-      VariableEntity entity = entityMapper != null ? entityMapper.apply(valueSet.getVariableEntity()) : valueSet.getVariableEntity();
-      for(String tableName : tables) {
-        auditLogManager.createAuditEvent(auditLogManager.getAuditLog(entity), source, "COPY", createCopyDetails(entity, tableName));
-      }
-    }
-
-    @Override
-    public void onValueSetCopy(ValueTable source, ValueSet valueSet) {
-    }
-
-    private Map<String, Value> createCopyDetails(VariableEntity entity, String tableName) {
-      Map<String, Value> details = new HashMap<String, Value>();
-      details.put("destinationName", TextType.get().valueOf(destination.getName() + "." + tableName));
-      return details;
-    }
-
-  }
-
-=======
->>>>>>> e6ee0e6a
   public boolean isCopyValues() {
     return copyValues;
   }
