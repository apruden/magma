package org.obiba.magma.support;

import java.io.IOException;
import java.text.DecimalFormat;
import java.text.NumberFormat;
import java.util.HashMap;
import java.util.LinkedList;
import java.util.List;
import java.util.Map;

import org.obiba.magma.Datasource;
import org.obiba.magma.MagmaEngine;
import org.obiba.magma.Value;
import org.obiba.magma.ValueSet;
import org.obiba.magma.ValueTable;
import org.obiba.magma.ValueTableWriter;
import org.obiba.magma.Variable;
import org.obiba.magma.VariableEntity;
import org.obiba.magma.ValueTableWriter.ValueSetWriter;
import org.obiba.magma.ValueTableWriter.VariableWriter;
import org.obiba.magma.audit.VariableEntityAuditLogManager;
import org.obiba.magma.type.TextType;
import org.slf4j.Logger;
import org.slf4j.LoggerFactory;

public class DatasourceCopier {

  private static final Logger log = LoggerFactory.getLogger(DatasourceCopier.class);

  public static class Builder {

    DatasourceCopier copier = new DatasourceCopier();

    public Builder() {
    }

    public static Builder newCopier() {
      return new Builder();
    }

    public Builder dontCopyValues() {
      copier.copyValues = false;
      return this;
    }

    public Builder dontCopyMetadata() {
      copier.copyMetadata = false;
      return this;
    }

    public Builder dontCopyNullValues() {
      copier.copyNullValues = false;
      return this;
    }

    public Builder withListener(DatasourceCopyEventListener listener) {
      if(listener == null) throw new IllegalArgumentException("listener cannot be null");
      copier.listeners.add(listener);
      return this;
    }

    public Builder withLoggingListener() {
      copier.listeners.add(new LoggingListener());
      return this;
    }

    public Builder withThroughtputListener() {
      copier.listeners.add(new ThroughputListener());
      return this;
    }

    public Builder withVariableEntityCopyEventListener(VariableEntityAuditLogManager auditLogManager, Datasource destination) {
      if(auditLogManager == null) throw new IllegalArgumentException("auditLogManager cannot be null");
      if(destination == null) throw new IllegalArgumentException("auditLogManager cannot be null");
      copier.listeners.add(new VariableEntityCopyEventListener(auditLogManager, destination));
      return this;
    }

    public Builder withVariableTransformer(VariableTransformer transformer) {
      copier.variableTransformer = transformer;
      return this;
    }

    public Builder withMultiplexingStrategy(MultiplexingStrategy strategy) {
      copier.multiplexer = strategy;
      return this;
    }

    public DatasourceCopier build() {
      return copier;
    }
  }

  private boolean copyNullValues = true;

  private boolean copyMetadata = true;

  private boolean copyValues = true;

  private List<DatasourceCopyEventListener> listeners = new LinkedList<DatasourceCopyEventListener>();

  private VariableTransformer variableTransformer = new NoOpTransformer();

  private MultiplexingStrategy multiplexer = null;

  public DatasourceCopier() {

  }

  public void copy(String source, String destination) throws IOException {
    copy(MagmaEngine.get().getDatasource(source), MagmaEngine.get().getDatasource(destination));
  }

  public void copy(Datasource source, Datasource destination) throws IOException {
    if(source == destination) {
      // Don't copy on itself! The caller probably didn't want to really do this, did they?
      log.warn("Invoked Datasource to Datasource copy with the same Datasource instance as source and destination. Nothing copied to or from Datasource '{}'.", source.getName());
      return;
    }

    log.info("Copying Datasource '{}' to '{}'.", source.getName(), destination.getName());
    for(ValueTable table : source.getValueTables()) {
      copy(table, destination);
    }
  }

<<<<<<< HEAD
  public ValueTableWriter createValueTableWriter(ValueTable table, Datasource destination) {
    String destinationTableName = table.getName();
    notifyListeners(table, destinationTableName, false);
    return destination.createWriter(destinationTableName, table.getEntityType());
  }

  public void closeValueTableWriter(ValueTableWriter vtw, ValueTable table) throws IOException {
    vtw.close();
    notifyListeners(table, table.getName(), true);
  }

  public void copy(ValueTable table, Datasource destination) throws IOException {
    log.info("Copying ValueTable '{}' to Datasource '{}' (copyMetadata={}, copyValues={}).", new Object[] { table.getName(), destination.getName(), copyMetadata, copyValues });
    ValueTableWriter vtw = createValueTableWriter(table, destination);
=======
  public void copy(ValueTable table, Datasource destination) throws IOException {
    log.info("Copying ValueTable '{}' to Datasource '{}' (copyMetadata={}, copyValues={}).", new Object[] { table.getName(), destination.getName(), copyMetadata, copyValues });

    ValueTableWriter vtw;
    if(multiplexer != null) {
      vtw = new MultiplexingValueTableWriter(table, this, destination, multiplexer);
    } else {
      vtw = createValueTableWriter(table, table.getName(), destination);
    }

>>>>>>> 7dd0632f
    try {
      copy(table, vtw);
    } finally {
      closeValueTableWriter(vtw, table);
    }
  }

  public void copy(ValueTable table, ValueTableWriter vtw) throws IOException {
    if(copyMetadata) {
      VariableWriter vw = vtw.writeVariables();
      try {
        copy(table, vw);
      } finally {
        vw.close();
      }
    }

    if(copyValues) {
      for(ValueSet valueSet : table.getValueSets()) {
        ValueSetWriter vsw = vtw.writeValueSet(valueSet.getVariableEntity());
        try {
          copy(table, valueSet, vsw);
        } finally {
          vsw.close();
        }
      }
    }
  }

  public void copy(ValueTable table, VariableWriter vw) {
    if(copyMetadata) {
      for(Variable variable : table.getVariables()) {
        notifyListeners(variable, false);
        vw.writeVariable(variableTransformer.transform(variable));
        notifyListeners(variable, true);
      }
    }
  }

  public void copy(ValueTable table, ValueSet valueSet, ValueSetWriter vsw) {
    if(copyValues) {
      notifyListeners(table, valueSet, "", false);
      for(Variable variable : table.getVariables()) {
        Value value = table.getValue(variable, valueSet);
        if(value.isNull() == false || copyNullValues) {
          vsw.writeValue(variableTransformer.transform(variable), value);
        }
      }
      notifyListeners(table, valueSet, "", true);
    }
  }

  public ValueTableWriter createValueTableWriter(ValueTable source, String destinationTableName, Datasource destination) {
    return destination.createWriter(destinationTableName, source.getEntityType());
  }

  public void closeValueTableWriter(ValueTableWriter vtw, ValueTable table) throws IOException {
    vtw.close();
  }

  private void notifyListeners(Variable variable, boolean copied) {
    for(DatasourceCopyEventListener listener : listeners) {
      if(listener instanceof DatasourceCopyVariableEventListener) {
        DatasourceCopyVariableEventListener variableListener = (DatasourceCopyVariableEventListener) listener;
        if(copied) {
          variableListener.onVariableCopied(variable);
        } else {
          variableListener.onVariableCopy(variable);
        }
      }
    }
  }

  private void notifyListeners(ValueTable source, ValueSet valueSet, String destination, boolean copied) {
    for(DatasourceCopyEventListener listener : listeners) {
      if(listener instanceof DatasourceCopyValueSetEventListener) {
        DatasourceCopyValueSetEventListener valueSetListener = (DatasourceCopyValueSetEventListener) listener;
        if(copied) {
          valueSetListener.onValueSetCopied(source, valueSet, destination);
        } else {
          valueSetListener.onValueSetCopy(source, valueSet, destination);
        }
      }
    }
  }

  public void notifyListeners(ValueTable valueTable, String destinationTable, boolean copied) {
    for(DatasourceCopyEventListener listener : listeners) {
      if(listener instanceof DatasourceCopyValueTableEventListener) {
        DatasourceCopyValueTableEventListener valueTableListener = (DatasourceCopyValueTableEventListener) listener;
        if(copied) {
          valueTableListener.onValueTableCopied(valueTable, destinationTable);
        } else {
          valueTableListener.onValueTableCopy(valueTable, destinationTable);
        }
      }
    }
  }

  public interface DatasourceCopyEventListener {
  }

  public interface DatasourceCopyVariableEventListener extends DatasourceCopyEventListener {

    public void onVariableCopy(Variable variable);

    public void onVariableCopied(Variable variable);

  }

  public interface DatasourceCopyValueSetEventListener extends DatasourceCopyEventListener {

    public void onValueSetCopy(ValueTable source, ValueSet valueSet, String destination);

    public void onValueSetCopied(ValueTable source, ValueSet valueSet, String destination);

  }

  public interface DatasourceCopyValueTableEventListener extends DatasourceCopyEventListener {

    public void onValueTableCopy(ValueTable valueTable, String destinationTable);

    public void onValueTableCopied(ValueTable valueTable, String destinationTable);

  }

  public interface VariableTransformer {
    public Variable transform(Variable variable);
  }

  private static class NoOpTransformer implements VariableTransformer {
    @Override
    public Variable transform(Variable variable) {
      return variable;
    }
  }

  public interface MultiplexingStrategy {

    String multiplexVariable(Variable variable);

    String multiplexValueSet(VariableEntity entity, Variable variable);

  }

  private static class LoggingListener implements DatasourceCopyVariableEventListener, DatasourceCopyValueSetEventListener {

    @Override
    public void onValueSetCopied(ValueTable source, ValueSet valueSet, String destination) {
      log.debug("Copied ValueSet for entity {}", valueSet.getVariableEntity());
    }

    @Override
    public void onVariableCopied(Variable variable) {
      log.debug("Copied variable {}", variable.getName());
    }

    @Override
    public void onValueSetCopy(ValueTable source, ValueSet valueSet, String destination) {
      log.debug("Copying ValueSet for entity {}", valueSet.getVariableEntity());
    }

    @Override
    public void onVariableCopy(Variable variable) {
      log.debug("Copying variable {}", variable.getName());
    }

  }

  private static class ThroughputListener implements DatasourceCopyValueSetEventListener {

    private long count = 0;

    private long allDuration = 0;

    private long start;

    private NumberFormat twoDecimalPlaces = DecimalFormat.getNumberInstance();

    private ThroughputListener() {
      twoDecimalPlaces.setMaximumFractionDigits(2);
    }

    @Override
    public void onValueSetCopy(ValueTable source, ValueSet valueSet, String destination) {
      start = System.currentTimeMillis();
    }

    @Override
    public void onValueSetCopied(ValueTable source, ValueSet valueSet, String destination) {
      long duration = System.currentTimeMillis() - start;
      allDuration += duration;
      count++;
      log.debug("ValueSet copied in {}s. Average copy duration for {} valueSets: {}s.", new Object[] { twoDecimalPlaces.format(duration / 1000.0d), count, twoDecimalPlaces.format(allDuration / (double) count / 1000.0d) });
    }

  }

  private static class VariableEntityCopyEventListener implements DatasourceCopyValueSetEventListener {

    private VariableEntityAuditLogManager auditLogManager;

    private Datasource destination;

    public VariableEntityCopyEventListener(VariableEntityAuditLogManager auditLogManager, Datasource destination) {
      if(auditLogManager == null) throw new IllegalArgumentException("auditLogManager cannot be null");
      if(destination == null) throw new IllegalArgumentException("destination cannot be null");
      this.auditLogManager = auditLogManager;
      this.destination = destination;
    }

    @Override
    public void onValueSetCopied(ValueTable source, ValueSet valueSet, String tableName) {
      VariableEntity entity = valueSet.getVariableEntity();
      auditLogManager.createAuditEvent(auditLogManager.getAuditLog(entity), source, "COPY", createCopyDetails(entity, tableName));
    }

    @Override
    public void onValueSetCopy(ValueTable source, ValueSet valueSet, String destination) {
    }

    private Map<String, Value> createCopyDetails(VariableEntity entity, String tableName) {
      Map<String, Value> details = new HashMap<String, Value>();
      details.put("destinationName", TextType.get().valueOf(destination.getName() + "." + tableName));
      return details;
    }

  }

  public boolean isCopyValues() {
    return copyValues;
  }

  public void setCopyValues(boolean copyValues) {
    this.copyValues = copyValues;
  }

  public boolean isCopyNullValues() {
    return copyNullValues;
  }

  public boolean isCopyMetadata() {
    return copyMetadata;
  }

  public void setCopyMetadata(boolean copyMetadata) {
    this.copyMetadata = copyMetadata;
  }
}<|MERGE_RESOLUTION|>--- conflicted
+++ resolved
@@ -124,22 +124,6 @@
     }
   }
 
-<<<<<<< HEAD
-  public ValueTableWriter createValueTableWriter(ValueTable table, Datasource destination) {
-    String destinationTableName = table.getName();
-    notifyListeners(table, destinationTableName, false);
-    return destination.createWriter(destinationTableName, table.getEntityType());
-  }
-
-  public void closeValueTableWriter(ValueTableWriter vtw, ValueTable table) throws IOException {
-    vtw.close();
-    notifyListeners(table, table.getName(), true);
-  }
-
-  public void copy(ValueTable table, Datasource destination) throws IOException {
-    log.info("Copying ValueTable '{}' to Datasource '{}' (copyMetadata={}, copyValues={}).", new Object[] { table.getName(), destination.getName(), copyMetadata, copyValues });
-    ValueTableWriter vtw = createValueTableWriter(table, destination);
-=======
   public void copy(ValueTable table, Datasource destination) throws IOException {
     log.info("Copying ValueTable '{}' to Datasource '{}' (copyMetadata={}, copyValues={}).", new Object[] { table.getName(), destination.getName(), copyMetadata, copyValues });
 
@@ -150,7 +134,6 @@
       vtw = createValueTableWriter(table, table.getName(), destination);
     }
 
->>>>>>> 7dd0632f
     try {
       copy(table, vtw);
     } finally {
