--- conflicted
+++ resolved
@@ -231,11 +231,7 @@
 
     ValueTable table = ds.getValueTable(TABLE_TEST);
     ValueSet valueSet = table.getValueSet(new VariableEntityBean(PARTICIPANT, "1"));
-<<<<<<< HEAD
-    Variable textVariable = table.getVariable(generateVariableName(TextType.get()));
-=======
     Variable textVariable = table.getVariable(generateVariableName(BinaryType.get()));
->>>>>>> d96d2122
 
     assertThat(Iterables.size(table.getVariables()), is(2));
     assertThat(textVariable, notNullValue());
