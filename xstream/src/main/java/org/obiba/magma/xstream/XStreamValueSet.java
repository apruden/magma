--- conflicted
+++ resolved
@@ -68,29 +68,6 @@
   private Object readResolve() {
     if(values == null) {
       values = new LinkedList<XStreamValueSetValue>();
-<<<<<<< HEAD
-    }
-    valueMap = new MapMaker().makeComputingMap(new FindValueComputation());
-    return this;
-  }
-
-  /**
-   * Finds an {@code XStreamValueSetValue} in {@code XStreamValueSet#values} using the variable name.
-   * <p>
-   * This is used to lazily convert the {@code List} into a {@code Map}. The first time a key is requested, the process
-   * is O(n), subsequent requests for the same key will be O(1) (or close to).
-   */
-  private class FindValueComputation implements Function<String, XStreamValueSetValue> {
-    @Override
-    public XStreamValueSetValue apply(String from) {
-      for(XStreamValueSetValue valueSetValue : values) {
-        if(valueSetValue.getVariable().equals(from)) {
-          return valueSetValue;
-        }
-      }
-      return null;
-=======
->>>>>>> e6ee0e6a
     }
     valueMap = Maps.newHashMap();
     for(XStreamValueSetValue xvalue : values) {
