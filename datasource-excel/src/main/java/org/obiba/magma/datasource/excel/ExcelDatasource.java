--- conflicted
+++ resolved
@@ -219,11 +219,8 @@
   @Override
   protected Set<String> getValueTableNames() {
     Set<String> sheetNames = new LinkedHashSet<String>(100);
-<<<<<<< HEAD
-=======
 
     List<ExcelDatasourceParsingException> errors = new ArrayList<ExcelDatasourceParsingException>();
->>>>>>> f6a35198
 
     // find the table names from the Variables sheet
     Row headerVariables = variablesSheet.getRow(0);
