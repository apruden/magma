--- conflicted
+++ resolved
@@ -76,7 +76,7 @@
     if(columnIndex != null) {
       return columnIndex;
     }
-    Row variableNameRow = valueTableSheet.getRow(0);
+    Row variableNameRow = getValueTableSheet().getRow(0);
     for(int i = 0; i < variableNameRow.getPhysicalNumberOfCells(); i++) {
       Cell cell = variableNameRow.getCell(i);
       if(ExcelUtil.getCellValueAsString(cell).equals(variable.getName())) {
@@ -169,95 +169,6 @@
     }
   }
 
-<<<<<<< HEAD
-  /**
-   * Read the Categories of a specific Variable in the "Categories" Excel sheet. Add these Categories to the specified
-   * Variable using the Variable.Builder.
-   * 
-   * @param variableName
-   * @param variableBuilder
-   */
-  private void readCategories(String variableName, Variable.Builder variableBuilder) {
-
-    String categoryTable;
-    String categoryVariable;
-    String categoryName;
-    String categoryCode;
-    boolean missing;
-    Row categoryRow;
-
-    Map<String, Integer> headerMapCategories = getDatasource().getCategoriesHeaderMap();
-    if(headerMapCategories == null) return;
-    Set<String> attributeNamesCategories = getDatasource().getCategoriesCustomAttributeNames();
-
-    Sheet categoriesSheet = getDatasource().getCategoriesSheet();
-    int categoryRowCount = categoriesSheet.getPhysicalNumberOfRows();
-    for(int x = 1; x < categoryRowCount; x++) {
-      categoryRow = categoriesSheet.getRow(x);
-      categoryTable = getCellValueAsString(categoryRow.getCell(headerMapCategories.get("table")));
-      categoryVariable = getCellValueAsString(categoryRow.getCell(headerMapCategories.get("variable")));
-      if(categoryTable.equals(getName()) && categoryVariable.equals(variableName)) {
-        categoryName = getCellValueAsString(categoryRow.getCell(headerMapCategories.get("name")));
-        categoryCode = getCellValueAsString(categoryRow.getCell(headerMapCategories.get("code")));
-
-        String missingStr = getCellValueAsString(categoryRow.getCell(headerMapCategories.get("missing"))).trim();
-        missing = (missingStr.equals("1") || missingStr.equalsIgnoreCase("true") || missingStr.equalsIgnoreCase("no"));
-
-        AttributeAwareBuilder<Category.Builder> categoryBuilder = Category.Builder.newCategory(categoryName).withCode(categoryCode).missing(missing);
-        readCustomAttributes("category", categoryName, categoryRow, headerMapCategories, attributeNamesCategories, categoryBuilder);
-        variableBuilder.addCategory(((Category.Builder) categoryBuilder).build());
-
-        String key = variableName + categoryName;
-        categoryRows.put(key, categoryRow);
-      }
-    }
-  }
-
-  /**
-   * Read the custom Attributes define by a Row in an Excel sheet to an AttributeAware instance (ex: Variable,
-   * Category...) using an AttributeAwareBuilder.
-   * 
-   * @param variableRow
-   * @param headerMap
-   * @param attributeNames
-   * @param variableBuilder
-   */
-  private void readCustomAttributes(String attributeAwareType, String attributeAwareName, Row attributesRow, Map<String, Integer> headerMap, Set<String> attributeNames, AttributeAwareBuilder<?> builder) {
-    Locale attributeLocale;
-    for(String attributeName : attributeNames) {
-      String cellValueAsString = getCellValueAsString(attributesRow.getCell(headerMap.get(attributeName)));
-      if(cellValueAsString.length() == 0) {
-        continue;
-      }
-
-      attributeLocale = ExcelDatasource.getAttributeLocale(attributeName);
-      if(attributeLocale != null) {
-        String attributeValue = cellValueAsString;
-        builder.addAttribute(ExcelDatasource.getAttributeShortName(attributeName), attributeValue, attributeLocale);
-      } else {
-        // OPAL-173: removed attributes sheet
-        // ValueType attributeType = readCustomAttributeType(attributeAwareType, attributeAwareName, attributeName);
-        ValueType attributeType = TextType.get();
-        if(attributeType != null) {
-          Value attributeValue = attributeType.valueOf(cellValueAsString);
-          Attribute.Builder attributeBuilder = Attribute.Builder.newAttribute(ExcelDatasource.getAttributeShortName(attributeName));
-          attributeBuilder.withValue(attributeValue);
-          builder.addAttribute(attributeBuilder.build());
-        }
-      }
-    }
-  }
-
-  Map<String, Row> getVariableRows() {
-    return variableRows;
-  }
-
-  private String getCellValueAsString(Cell cell) {
-    return ExcelUtil.getCellValueAsString(cell);
-  }
-
-=======
->>>>>>> 37ac1e50
   private boolean isFromVariablesSheet() {
     Sheet varSheet = getDatasource().getVariablesSheet();
     return varSheet != null && varSheet.getPhysicalNumberOfRows() > 0;
